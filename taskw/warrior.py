""" Code to interact with taskwarrior

This module contains an abstract base class and two different implementations
for interacting with taskwarrior:  TaskWarriorDirect and TaskWarriorShellout.

If it is determined that there is a binary 'task' on the system and that it is
of a sufficiently advanced version, then TaskWarriorShellout will be made the
default TaskWarrior class.  If not, then the default TaskWarrior class will
fall back to the older TaskWarriorDirect implementation.

"""
import abc
import codecs
import copy
from distutils.version import LooseVersion
import logging
import os
import re
import time
import uuid
import subprocess
import json

import kitchen.text.converters

import six
from six import with_metaclass
from six.moves import filter
from six.moves import map

import taskw.utils
from taskw.exceptions import TaskwarriorError
from taskw.task import Task
from taskw.taskrc import TaskRc


logger = logging.getLogger(__name__)


open = lambda fname, mode: codecs.open(fname, mode, "utf-8")

# Location of configuration file: either specified by TASKRC environment
# variable, or ~/.taskrc (default).
TASKRC = os.getenv("TASKRC", "~/.taskrc")


class TaskWarriorBase(with_metaclass(abc.ABCMeta, object)):
    """ The task warrior

    Really though, a python object with methods allowing you to interact
    with a taskwarrior database.
    """

    def __init__(
        self,
        config_filename=TASKRC,
        config_overrides=None,
        marshal=False
    ):
        self.config_filename = config_filename
        self.config = TaskWarriorBase.load_config(config_filename)
        if marshal:
            raise NotImplementedError(
                "You must use TaskWarriorShellout to use 'marshal'"
            )
        if config_overrides:
            raise NotImplementedError(
                "You must use TaskWarriorShellout to use 'config_overrides'"
            )

    def _stub_task(self, description, tags=None, **kw):
        """ Given a description, stub out a task dict. """

        # If whitespace is not removed here, TW will do it when we pass the
        # task to it.
        task = {"description": description.strip()}

        # Allow passing "tags" in as part of kw.
        if 'tags' in kw and tags is None:
            task['tags'] = tags
            del(kw['tags'])

        if tags is not None:
            task['tags'] = tags

        task.update(kw)

        # Only UNIX timestamps are currently supported.
        if 'due' in kw:
            task['due'] = str(task['due'])

        return task

    def _extract_annotations_from_task(self, task):
        """ Removes annotations from a task and returns a list of annotations
        """
        annotations = list()

        if 'annotations' in task:
            existing_annotations = task.pop('annotations')
            for v in existing_annotations:
                if isinstance(v, dict):
                    annotations.append(v['description'])
                else:
                    annotations.append(v)

        for key in list(task.keys()):
            if key.startswith('annotation_'):
                annotations.append(task[key])
                del(task[key])
        return annotations

    @abc.abstractmethod
    def load_tasks(self, command='all'):
        """ Load all tasks.

        Similar to TaskWarrior, a specific command may be specified:

            all       - a list of all issues
            pending   - a list of all pending issues
            completed - a list of all completed issues

        By default, the 'all' command is run.

        >>> w = TaskWarrior()
        >>> tasks = w.load_tasks()
        >>> tasks.keys()
        ['completed', 'pending']
        >>> type(tasks['pending'])
        <type 'list'>
        >>> type(tasks['pending'][0])
        <type 'dict'>
        """

    @abc.abstractmethod
    def task_add(self, description, tags=None, **kw):
        """ Add a new task.

        Takes any of the keywords allowed by taskwarrior like proj or prior.
        """
        pass

    @abc.abstractmethod
    def task_done(self, **kw):
        pass

    @abc.abstractmethod
    def task_delete(self, **kw):
        pass

    @abc.abstractmethod
    def _load_task(self, **kw):
        pass

    @abc.abstractmethod
    def task_update(self, task):
        pass

    @abc.abstractmethod
    def get_task(self, **kw):
        pass

    def filter_by(self, func):
        tasks = self.load_tasks()
        filtered = filter(func, tasks)
        return filtered

    @classmethod
    def load_config(cls, config_filename=TASKRC, overrides=None):
        """ Load ~/.taskrc into a python dict

        >>> config = TaskWarrior.load_config()
        >>> config['data']['location']
        '/home/threebean/.task'
        >>> config['_forcecolor']
        'yes'

        """
        return TaskRc(config_filename, overrides=overrides)

    @abc.abstractmethod
    def task_start(self, **kw):
        pass

    @abc.abstractmethod
    def task_stop(self, **kw):
        pass


class TaskWarriorDirect(TaskWarriorBase):
    """ Interacts with taskwarrior by directly manipulating the ~/.task/ db.

    This is the deprecated implementation and will be phased out in
    time due to taskwarrior's guidelines:  http://bit.ly/16I9VN4

    See https://github.com/ralphbean/taskw/pull/15 for discussion
    and https://github.com/ralphbean/taskw/issues/30 for more.
    """

    def sync(self):
        raise NotImplementedError(
            "You must use TaskWarriorShellout to use 'sync'"
        )

    def load_tasks(self, command='all'):
        def _load_tasks(filename):
            filename = os.path.join(self.config['data']['location'], filename)
            filename = os.path.expanduser(filename)
            with open(filename, 'r') as f:
                lines = f.readlines()

            return list(map(taskw.utils.decode_task, lines))

        return dict(
            (db, _load_tasks(DataFile.filename(db)))
            for db in Command.files(command)
        )

    def get_task(self, **kw):
        line, task = self._load_task(**kw)

        id = None
        # The ID going back only makes sense if the task is pending.
        if Status.is_pending(task['status']):
            id = line

        return id, task

    def _load_task(self, **kw):
        valid_keys = set(['id', 'uuid', 'description'])
        id_keys = valid_keys.intersection(kw.keys())

        if len(id_keys) != 1:
            raise KeyError("Only 1 ID keyword argument may be specified")

        key = list(id_keys)[0]
        if key not in valid_keys:
            raise KeyError("Argument must be one of %r" % valid_keys)

        line = None
        task = dict()

        # If the key is an id, assume the task is pending (completed tasks
        # don't have IDs).
        if key == 'id':
            tasks = self.load_tasks(command=Status.PENDING)
            line = kw[key]

            if len(tasks[Status.PENDING]) >= line:
                task = tasks[Status.PENDING][line - 1]

        else:
            # Search all tasks for the specified key.
            tasks = self.load_tasks(command=Command.ALL)

            matching = list(filter(
                lambda t: t.get(key, None) == kw[key],
                sum(tasks.values(), [])
            ))

            if matching:
                task = matching[0]
                line = tasks[Status.to_file(task['status'])].index(task) + 1

        return line, task

    def task_add(self, description, tags=None, **kw):
        """ Add a new task.

        Takes any of the keywords allowed by taskwarrior like proj or prior.
        """

        task = self._stub_task(description, tags, **kw)

        task['status'] = Status.PENDING

        # TODO -- check only valid keywords

        if not 'entry' in task:
            task['entry'] = str(int(time.time()))

        if not 'uuid' in task:
            task['uuid'] = str(uuid.uuid4())

        id = self._task_add(task, Status.PENDING)
        task['id'] = id
        return task

    def task_done(self, **kw):
        """
        Marks a pending task as done, optionally specifying a completion
        date with the 'end' argument.
        """
        def validate(task):
            if not Status.is_pending(task['status']):
                raise ValueError("Task is not pending.")

        return self._task_change_status(Status.COMPLETED, validate, **kw)

    def task_update(self, task):
        line, _task = self._load_task(uuid=task['uuid'])

        if 'id' in task:
            del task['id']

        # Delete None values (treat them as deleting values)
        # https://github.com/ralphbean/taskw/pull/70
        items = list(task.items())  # listify generator for py3 support.
        for k, v in items:
            if v is None:
                task.pop(k)
                if k in _task:
                    _task.pop(k)

        _task.update(task)
        self._task_replace(line, Status.to_file(task['status']), _task)
        return line, _task

    def task_delete(self, **kw):
        """
        Marks a task as deleted, optionally specifying a completion
        date with the 'end' argument.
        """
        def validate(task):
            if task['status'] == Status.DELETED:
                raise ValueError("Task is already deleted.")

        return self._task_change_status(Status.DELETED, validate, **kw)

    def task_start(self, **kw):
        """ Marks a task as started.  """
        raise NotImplementedError()

    def task_stop(self, **kw):
        """ Marks a task as stopped.  """
        raise NotImplementedError()

    def filter_tasks(self, filter_dict):
        raise NotImplementedError()

    def _task_replace(self, id, category, task):
        def modification(lines):
            lines[id - 1] = taskw.utils.encode_task(task)
            return lines

        # FIXME write to undo.data
        self._apply_modification(id, category, modification)

    def _task_remove(self, id, category):
        def modification(lines):
            del lines[id - 1]
            return lines

        # FIXME write to undo.data
        self._apply_modification(id, category, modification)

    def _apply_modification(self, id, category, modification):
        filename = DataFile.filename(category)
        filename = os.path.join(self.config['data']['location'], filename)
        filename = os.path.expanduser(filename)

        with open(filename, "r") as f:
            lines = f.readlines()

        lines = modification(lines)

        with open(filename, "w") as f:
            f.writelines(lines)

    def _task_add(self, task, category):
        location = self.config['data']['location']
        location = os.path.expanduser(location)
        filename = category + '.data'

        # Append the task
        with open(os.path.join(location, filename), "a") as f:
            f.writelines([taskw.utils.encode_task(task)])

        # FIXME - this gets written when a task is completed.  incorrect.
        # Add to undo.data
        with open(os.path.join(location, 'undo.data'), "a") as f:
            f.write("time %s\n" % str(int(time.time())))
            f.write("new %s" % taskw.utils.encode_task(task))
            f.write("---\n")

        with open(os.path.join(location, filename), "r") as f:
            # The 'id' of this latest added task.
            return len(f.readlines())

    def _task_change_status(self, status, validation, **kw):
        line, task = self._load_task(**kw)
        validation(task)
        original_status = task['status']

        task['status'] = status
        task['end'] = kw.get('end') or str(int(time.time()))

        self._task_add(task, Status.to_file(status))
        self._task_remove(line, Status.to_file(original_status))
        return task

# This regex is used to parse UUIDs from messages output
# by the shell client when creating tasks.
UUID_REGEX = '[0-9a-f]{8}-[0-9a-f]{4}-[0-9a-f]{4}-[0-9a-f]{4}-[0-9a-f]{12}'

class TaskWarriorShellout(TaskWarriorBase):
    """ Interacts with taskwarrior by invoking shell commands.

    This is currently the supported version and should be considered stable.

    See https://github.com/ralphbean/taskw/pull/15 for discussion
    and https://github.com/ralphbean/taskw/issues/30 for more.
    """
    DEFAULT_CONFIG_OVERRIDES = {
        'json': {
            'array': 'TRUE'
        },
        'verbose': 'nothing',
        'confirmation': 'no',
        'dependency': {
            'confirmation': 'no',
        },
        'recurrence': {
            'confirmation': 'no'
        },
    }

    def __init__(
        self,
        config_filename=TASKRC,
        config_overrides=None,
        marshal=False,
    ):
        super(TaskWarriorShellout, self).__init__(config_filename)
        self.config_overrides = config_overrides if config_overrides else {}
        self._marshal = marshal
        self.config = TaskRc(config_filename, overrides=config_overrides)

        if self.get_version() >= LooseVersion('2.4'):
            self.DEFAULT_CONFIG_OVERRIDES['verbose'] = 'new-uuid'

    def get_configuration_override_args(self):
        config_overrides = self.DEFAULT_CONFIG_OVERRIDES.copy()
        config_overrides.update(self.config_overrides)
        return taskw.utils.convert_dict_to_override_args(config_overrides)

    def _execute(self, *args):
        """ Execute a given taskwarrior command with arguments

        Returns a 2-tuple of stdout and stderr (respectively).

        """
        command = (
            [
                'task',
                'rc:%s' % self.config_filename,
            ]
            + self.get_configuration_override_args()
            + [six.text_type(arg) for arg in args]
        )

        # subprocess is expecting bytestrings only, so nuke unicode if present
        # and remove control characters
        for i in range(len(command)):
            if isinstance(command[i], six.text_type):
                command[i] = (
                    taskw.utils.clean_ctrl_chars(command[i].encode('utf-8')))

        try:
            proc = subprocess.Popen(
                command,
                stdout=subprocess.PIPE,
                stderr=subprocess.PIPE,
            )
            stdout, stderr = proc.communicate()
        except FileNotFoundError:
            raise FileNotFoundError(
                "Unable to find the 'task' command-line tool."
            )

        if proc.returncode != 0:
            raise TaskwarriorError(command, stderr, stdout, proc.returncode)

        # We should get bytes from the outside world.  Turn those into unicode
        # as soon as we can.
        # Everything going into and coming out of taskwarrior *should* be
        # utf-8, but there are weird edge cases where something totally unusual
        # made it in.. so we need to be able to handle (or at least try to
        # handle) whatever.  Kitchen tries its best.
        try:
            stdout = stdout.decode(self.config.get('encoding', 'utf-8'))
        except UnicodeDecodeError as e:
            stdout = kitchen.text.converters.to_unicode(stdout)
        try:
            stderr = stderr.decode(self.config.get('encoding', 'utf-8'))
        except UnicodeDecodeError as e:
            stderr = kitchen.text.converters.to_unicode(stderr)

        # strip any crazy terminal escape characters like bells, backspaces,
        # and form feeds
        for c in ('\a', '\b', '\f', ''):
            stdout = stdout.replace(c, '?')
            stderr = stderr.replace(c, '?')

        return stdout, stderr

    def _get_json(self, *args):
        return json.loads(self._execute(*args)[0])

    def _get_task_objects(self, *args):
        json = self._get_json(*args)
        if isinstance(json, dict):
            return self._get_task_object(json)
        value = [self._get_task_object(j) for j in json]
        return value

    def _get_task_object(self, obj):
        if self._marshal:
            return Task(obj, udas=self.config.get_udas())
        return obj

    def _stub_task(self, description, tags=None, **kw):
        """ Given a description, stub out a task dict. """

        # If whitespace is not removed here, TW will do it when we pass the
        # task to it.
        task = {"description": description.strip()}

        # Allow passing "tags" in as part of kw.
        if 'tags' in kw and tags is None:
            task['tags'] = tags
            del(kw['tags'])

        if tags is not None:
            task['tags'] = tags

        task.update(kw)

        if self._marshal:
            return Task.from_stub(task, udas=self.config.get_udas())

        return task

    @classmethod
    def can_use(cls):
        """ Returns true if runtime requirements of experimental mode are met
        """
        try:
            return cls.get_version() > LooseVersion('2')
        except FileNotFoundError:
            # FileNotFound is raised if subprocess.Popen fails to find
            # the executable.
            return False

    @classmethod
    def get_version(cls):
        try:
            taskwarrior_version = subprocess.Popen(
                ['task', '--version'],
                stdout=subprocess.PIPE
            ).communicate()[0]
<<<<<<< HEAD
        except OSError as e:
            if 'No such file or directory' in e.strerror:
                raise OSError("Unable to find the 'task' command-line tool.")
            raise
=======
        except FileNotFoundError:
            raise FileNotFoundError(
                "Unable to find the 'task' command-line tool."
            )
>>>>>>> 7be70ffa
        return LooseVersion(taskwarrior_version.decode())

    def sync(self, init=False):
        if self.get_version() < LooseVersion('2.3'):
            raise UnsupportedVersionException(
                "'sync' requires version 2.3 of taskwarrior or later."
            )
        if init is True:
            self._execute('sync', 'init')
        else:
            self._execute('sync')

    def load_tasks(self, command='all'):
        """ Returns a dictionary of tasks for a list of command."""

        results = dict(
            (db, self._get_task_objects('status:%s' % db, 'export'))
            for db in Command.files(command)
        )

        # 'waiting' tasks are returned separately from 'pending' tasks
        # Here we merge the waiting list back into the pending list.
        if 'pending' in results:
            results['pending'].extend(
                self._get_task_objects('status:waiting', 'export'))

        return results

    def filter_tasks(self, filter_dict):
        """ Return a filtered list of tasks from taskwarrior.

        Filter dict should be a dictionary mapping filter constraints
        with their values.  For example, to return only pending tasks,
        you could use::

            {'status': 'pending'}

        Or, to return tasks that have the word "Abjad" in their description
        that are also pending::

            {
                'status': 'pending',
                'description.contains': 'Abjad',
            }

        Filters can be quite complex, and are documented on Taskwarrior's
        website.

        """
        query_args = taskw.utils.encode_query(filter_dict, self.get_version())
        return self._get_task_objects(
            'export',
            *query_args
        )

    def get_task(self, **kw):
        task = dict()
        task_id = None
        task_id, task = self._load_task(**kw)
        id = None

        # The ID going back only makes sense if the task is pending.
        if 'status' in task:
            if Status.is_pending(task['status']):
                id = task_id

        return id, task

    def _load_task(self, **kwargs):
        if len(kwargs) > 1:
            raise KeyError(
                "Only one keyword argument may be specified"
            )

        search = []
        for key, value in six.iteritems(kwargs):
            if key not in ['id', 'uuid', 'description']:
                search.append(
                    '%s:%s' % (
                        key,
                        value,
                    )
                )
            elif key == 'description' and '(bw)' in value:
                search.append(
                    value[4:]
                )
            else:
                search = [value]

        task = self._get_task_objects('export', *search)

        if task:
            if isinstance(task, list):
                # Multiple items returned from search, return just the 1st
                task = task[0]
            return task['id'], task

        return None, dict()

    def task_add(self, description, tags=None, **kw):
        """ Add a new task.

        Takes any of the keywords allowed by taskwarrior like proj or prior.
        """
        task = self._stub_task(description, tags, **kw)

        # Check if there are annotations, if so remove them from the
        # task and add them after we've added the task.
        annotations = self._extract_annotations_from_task(task)

        # With older versions of taskwarrior, you can specify whatever uuid you
        # want when adding a task.
        if self.get_version() < LooseVersion('2.4'):
            task['uuid'] = str(uuid.uuid4())
        elif 'uuid' in task:
            del task['uuid']

        if self._marshal:
            args = taskw.utils.encode_task_experimental(task.serialized())
        else:
            args = taskw.utils.encode_task_experimental(task)

        stdout, stderr = self._execute('add', *args)

        # However, in 2.4 and later, you cannot specify whatever uuid you want
        # when adding a task.  Instead, you have to specify rc.verbose=new-uuid
        # and then parse the assigned uuid out from stdout.
        if self.get_version() >= LooseVersion('2.4'):
            task['uuid'] = re.search(UUID_REGEX, stdout).group(0)

        id, added_task = self.get_task(uuid=task['uuid'])

        # Check if 'uuid' is in the task we just added.
        if not 'uuid' in added_task:
            raise KeyError(
                'Error encountered while creating task;'
                'STDOUT: %s; STDERR: %s' % (
                    stdout,
                    stderr,
                )
            )

        if annotations and 'uuid' in added_task:
            for annotation in annotations:
                self.task_annotate(added_task, annotation)

        id, added_task = self.get_task(uuid=added_task[six.u('uuid')])
        return added_task

    def task_annotate(self, task, annotation):
        """ Annotates a task. """
        self._execute(
            task['uuid'],
            'annotate',
            '--',
            annotation
        )
        id, annotated_task = self.get_task(uuid=task[six.u('uuid')])
        return annotated_task

    def task_denotate(self, task, annotation):
        """ Removes an annotation from a task. """
        self._execute(
            task['uuid'],
            'denotate',
            '--',
            annotation
        )
        id, denotated_task = self.get_task(uuid=task[six.u('uuid')])
        return denotated_task

    def task_done(self, **kw):
        if not kw:
            raise KeyError('No key was passed.')

        id, task = self.get_task(**kw)

        if not Status.is_pending(task['status']):
            raise ValueError("Task is not pending.")

        self._execute(id, 'done')
        return self.get_task(uuid=task['uuid'])[1]

    def task_update(self, task):
        if 'uuid' not in task:
            raise KeyError('Task must have a UUID.')
        # 'Legacy' causes us to handle this task as if it were an
        # old-style task -- just a standard dictionary
        legacy = True

        if isinstance(task, Task):
            # Let's pre-serialize taskw.task.Task instances
            task_uuid = six.text_type(task['uuid'])
            task = task.serialized_changes(keep=True)
            legacy = False
        else:
            task_uuid = task['uuid']

        id, original_task = self.get_task(uuid=task_uuid)

        if 'id' in task:
            del task['id']

        task_to_modify = copy.deepcopy(task)

        task_to_modify.pop('uuid', None)
        task_to_modify.pop('id', None)

        # Only handle annotation differences if this is an old-style
        # task, or if the task itself says annotations have changed.
        annotations_to_delete = set()
        annotations_to_create = set()
        if legacy or 'annotations' in task_to_modify:
            # Check if there are annotations, if so, look if they are
            # in the existing task, otherwise annotate the task to add them.
            ttm_annotations = taskw.utils.annotation_list_to_comparison_map(
                self._extract_annotations_from_task(task_to_modify)
            )
            original_annotations = (
                taskw.utils.annotation_list_to_comparison_map(
                    self._extract_annotations_from_task(original_task)
                )
            )

            new_annotations = set(ttm_annotations.keys())
            existing_annotations = set(original_annotations.keys())

            annotations_to_delete = existing_annotations - new_annotations
            annotations_to_create = new_annotations - existing_annotations

            if 'annotations' in task_to_modify:
                del task_to_modify['annotations']

        modification = taskw.utils.encode_task_experimental(task_to_modify)
        # Only try to modify the task if there are changes to post here
        # (changes *might* just be in annotations).
        if modification:
            self._execute(task_uuid, 'modify', *modification)

        # If there are no existing annotations, add the new ones
        if legacy or annotations_to_delete or annotations_to_create:
            ttm_annotations.update(original_annotations)
            for annotation_key in annotations_to_create:
                self.task_annotate(
                    original_task,
                    ttm_annotations[annotation_key]
                )
            for annotation_key in annotations_to_delete:
                self.task_denotate(
                    original_task,
                    ttm_annotations[annotation_key]
                )

        return self.get_task(uuid=task_uuid)

    def task_delete(self, **kw):
        """ Marks a task as deleted.  """

        id, task = self.get_task(**kw)

        if task['status'] == Status.DELETED:
            raise ValueError("Task is already deleted.")

        self._execute(task['uuid'], 'delete')
        return self.get_task(uuid=task['uuid'])[1]

    def task_start(self, **kw):
        """ Marks a task as started.  """

        id, task = self.get_task(**kw)

        self._execute(id, 'start')
        return self.get_task(uuid=task['uuid'])[1]

    def task_stop(self, **kw):
        """ Marks a task as stopped.  """

        id, task = self.get_task(**kw)

        self._execute(id, 'stop')
        return self.get_task(uuid=task['uuid'])[1]

    def task_info(self, **kw):
        id, task = self.get_task(**kw)
        out, err = self._execute(id, 'info')
        if err:
            return err
        return out


class DataFile(object):
    """ Encapsulates data file names. """
    PENDING = 'pending'
    COMPLETED = 'completed'

    @classmethod
    def filename(cls, name):
        return "%s.data" % name


class Command(object):
    """ Encapsulates available commands. """
    PENDING = 'pending'
    COMPLETED = 'completed'
    ALL = 'all'

    @classmethod
    def files(cls, command):
        known_commands = {
            Command.PENDING: [DataFile.PENDING],
            Command.COMPLETED: [DataFile.COMPLETED],
            Command.ALL: [DataFile.PENDING, DataFile.COMPLETED]
        }

        if not command in known_commands:
            raise ValueError(
                "Unknown command, %s. Command must be one of %s." %
                (command, known_commands.keys()))

        return known_commands[command]


class Status(object):
    """ Encapsulates task status values. """
    PENDING = 'pending'
    COMPLETED = 'completed'
    DELETED = 'deleted'
    WAITING = 'waiting'

    @classmethod
    def is_pending(cls, status):
        """ Identifies if the specified status is a 'pending' state. """
        return status == Status.PENDING or status == Status.WAITING

    @classmethod
    def to_file(cls, status):
        """ Returns the file in which this task is stored. """
        return {
            Status.PENDING: DataFile.PENDING,
            Status.WAITING: DataFile.PENDING,
            Status.COMPLETED: DataFile.COMPLETED,
            Status.DELETED: DataFile.COMPLETED
        }[status]


class UnsupportedVersionException(object):
    pass


# It is not really experimental anymore, but we provide this rename for
# backwards compatibility.  It will eventually be removed.
TaskWarriorExperimental = TaskWarriorShellout


# Set a default based on what is available on the system.
if TaskWarriorShellout.can_use():
    TaskWarrior = TaskWarriorShellout
else:
    TaskWarrior = TaskWarriorDirect<|MERGE_RESOLUTION|>--- conflicted
+++ resolved
@@ -559,17 +559,10 @@
                 ['task', '--version'],
                 stdout=subprocess.PIPE
             ).communicate()[0]
-<<<<<<< HEAD
-        except OSError as e:
-            if 'No such file or directory' in e.strerror:
-                raise OSError("Unable to find the 'task' command-line tool.")
-            raise
-=======
         except FileNotFoundError:
             raise FileNotFoundError(
                 "Unable to find the 'task' command-line tool."
             )
->>>>>>> 7be70ffa
         return LooseVersion(taskwarrior_version.decode())
 
     def sync(self, init=False):
