import logging

import six

from taskw.fields import (
    ArrayField,
    ChoiceField,
    CommaSeparatedUUIDField,
    DateField,
    DurationField,
    Field,
    NumericField,
    StringField,
    UUIDField,
)
from taskw.fields.base import Dirtyable

# Sentinel value for not specifying a default
UNSPECIFIED = object()


logger = logging.getLogger(__name__)


class Task(dict):
    FIELDS = {
        'annotations': ArrayField(label='Annotations'),
        'depends': CommaSeparatedUUIDField(label='Depends Upon'),
        'description': StringField(label='Description'),
        'due': DateField(label='Due'),
        'end': DateField(label='Ended'),
        'entry': DateField(label='Entered'),
        'id': NumericField(label='ID', read_only=True),
        'imask': NumericField(label='Imask', read_only=True),
        'mask': StringField(label='Mask', read_only=True),
        'modified': DateField(label='Modified'),
        'parent': StringField(label='Parent'),
        'priority': ChoiceField(
            choices=[None, 'H', 'M', 'L', ],
            case_sensitive=False,
            label='Priority'
        ),
        'project': StringField(label='Project'),
        'recur': DurationField(label='Recurrence'),
        'scheduled': DateField(label='Scheduled'),
        'start': DateField(label='Started'),
        'status': ChoiceField(
            choices=[
                'pending',
                'completed',
                'deleted',
                'waiting',
                'recurring',
            ],
            case_sensitive=False,
            label='Status',
        ),
        'tags': ArrayField(label='Tags'),
        'until': DateField(label='Until'),
        'urgency': NumericField(label='Urgency', read_only=True),
        'uuid': UUIDField(label='UUID'),
        'wait': DateField(label='Wait'),
    }

    def __init__(self, data, udas=None):
        self._fields = self.FIELDS.copy()
        if udas:
            self._fields.update(udas)
        self._changes = []

        processed = {}
        for k, v in six.iteritems(data):
            processed[k] = self._deserialize(k, v)

        super(Task, self).__init__(processed)

    def _get_converter_for_field(self, field, default=None):
        converter = self._fields.get(field, None)
        if not converter:
            return default if default else Field()
        return converter

    def _deserialize(self, key, value):
        """ Marshal incoming data into Python objects."""
        converter = self._get_converter_for_field(key)
        return converter.deserialize(value)

    def _serialize(self, key, value):
        """ Marshal outgoing data into Taskwarrior's JSON format."""
        converter = self._get_converter_for_field(key)
        return converter.serialize(value)

    def _field_is_writable(self, key):
        converter = self._get_converter_for_field(key)
        if converter.read_only:
            return False
        return True

    def get(self, key, default=UNSPECIFIED):
        try:
            return self[key]
        except KeyError:
            if default is UNSPECIFIED:
                return self._deserialize(key, None)
            return default

    def _record_change(self, key, from_, to):
        self._changes.append((key, from_, to))

    def get_changes(self, serialized=False, keep=False):
        """ Get a journal of changes that have occurred

        :param `serialized`:
            Return changes in the serialized format used by TaskWarrior.
        :param `keep_changes`:
            By default, the list of changes is reset after running
            ``.get_changes``; set this to `True` if you would like to
            keep the changes recorded following running this command.

        :returns: A dictionary of 2-tuples of changes, where the key is the
            name of the field that has changed, and the value is a 2-tuple
            containing the original value and the final value respectively.

        """
        results = {}

        # Check for explicitly-registered changes
        for k, f, t in self._changes:
            if k not in results:
                results[k] = [f, None]
            results[k][1] = self._serialize(k, t) if serialized else t

        # Check for changes on subordinate items
        for k, v in six.iteritems(self):
            if isinstance(v, Dirtyable):
                result = v.get_changes(keep=keep)
                if result:
                    if not k in results:
                        results[k] = [result[0], None]
                    results[k][1] = (
                        self._serialize(k, result[1])
                        if serialized else result[1]
                    )

        # Clear out recorded changes
        if not keep:
            self._changes = []

        return results

    def update(self, values, force=False):
        """ Update this task dictionary

        :returns: A dictionary mapping field names specified to be updated
            and a boolean value indicating whether the field was changed.

        """
        results = {}
        for k, v in six.iteritems(values):
            results[k] = self.__setitem__(k, v, force=force)
        return results

    def set(self, key, value):
        """ Set a key's value regardless of whether a change is seen."""
        return self.__setitem__(key, value, force=True)

    def serialized(self):
        """ Returns a serialized representation of this task."""
        serialized = {}
        for k, v in six.iteritems(self):
            serialized[k] = self._serialize(k, v)
        return serialized

<<<<<<< HEAD
    def serialized_changes(self, keep=False):
        serialized = {}
        for k, v in six.iteritems(self.get_changes(keep=keep)):
            # Here, `v` is a 2-tuple of the field's original value
            # and the field's new value.
            _, to = v
            serialized[k] = self._serialize(k, to)
        return serialized
=======
    def __getitem__(self, key):
        try:
            return super(Task, self).__getitem__(key)
        except KeyError:
            converter = self._fields.get(key, None)
            if converter is None:
                # If we don't have something registered as a converter,
                # let's raise KeyError as we always would have.
                raise

            # Otherwise, let's return the empty value for this field.
            # This is primarily helpful for fields that *might* be
            # unspecified in the JSON, but are always part of a task
            # record -- like annotations.
            return self._deserialize(key, None)
>>>>>>> 7bf7dd5a

    def __setitem__(self, key, value, force=False):
        if force or value != self.get(key):
            self._record_change(
                key,
                self.get(key),
                value,
            )

            # Serialize just to make sure we can; it's better to throw
            # this error early.
            self._serialize(key, value)

            # Also make sure we raise an error if this field isn't
            # writable at all.
            if not self._field_is_writable(key):
                raise ValueError("%s is a read-only field", key)

            super(Task, self).__setitem__(key, value)
            return True
        return False<|MERGE_RESOLUTION|>--- conflicted
+++ resolved
@@ -171,7 +171,6 @@
             serialized[k] = self._serialize(k, v)
         return serialized
 
-<<<<<<< HEAD
     def serialized_changes(self, keep=False):
         serialized = {}
         for k, v in six.iteritems(self.get_changes(keep=keep)):
@@ -180,7 +179,7 @@
             _, to = v
             serialized[k] = self._serialize(k, to)
         return serialized
-=======
+
     def __getitem__(self, key):
         try:
             return super(Task, self).__getitem__(key)
@@ -196,7 +195,6 @@
             # unspecified in the JSON, but are always part of a task
             # record -- like annotations.
             return self._deserialize(key, None)
->>>>>>> 7bf7dd5a
 
     def __setitem__(self, key, value, force=False):
         if force or value != self.get(key):
