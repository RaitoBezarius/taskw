""" Various utilties """

import datetime
import re
from operator import itemgetter

try:
    from collections import OrderedDict
except ImportError:
    from ordereddict import OrderedDict

import dateutil.tz
import pytz
import six

DATE_FORMAT = '%Y%m%dT%H%M%SZ'


encode_replacements = OrderedDict([
    ('\\', '\\\\'),
    ('\"', '&dquot;'),
    ('"', '&dquot;'),
    ('[', '&open;'),
    (']', '&close;'),
    ('\n', ' '),
    ('/', '\\/'),
])

encode_replacements_experimental = OrderedDict([
    ('\"', '&dquot;'),
    ('"', '&dquot;'),
    ('[', '&open;'),
    (']', '&close;'),
    ('\n', ' '),
])

decode_replacements = OrderedDict([
    [v, k] for k, v in encode_replacements.items()
    if k not in ('\n')  # We skip these.
])


def clean_task(task):
    """ Clean a task by replacing any dangerous characters """
    return task


def encode_task_experimental(task):
    """ Convert a dict-like task to its string representation
        Used for adding a task via `task add`
    """
    # First, clean the task:
    task = task.copy()
    if 'tags' in task:
        task['tags'] = ','.join(task['tags'])
    for k in task:
<<<<<<< HEAD
=======
        for unsafe, safe in six.iteritems(encode_replacements_experimental):
            if isinstance(task[k], six.string_types):
                task[k] = task[k].replace(unsafe, safe)

>>>>>>> 790b7b04
        if isinstance(task[k], datetime.datetime):
            if not task[k].tzinfo:
                #  Dates not having timezone information should be
                #  assumed to be in local time
                task[k] = task[k].replace(tzinfo=dateutil.tz.tzlocal())
            #  All times should be converted to UTC before serializing
            task[k] = task[k].astimezone(pytz.utc).strftime(DATE_FORMAT)
        elif isinstance(task[k], datetime.date):
            task[k] = task[k].strftime(DATE_FORMAT)
        elif isinstance(task[k], six.string_types):
            for unsafe, safe in six.iteritems(encode_replacements_experimental):
                task[k] = task[k].replace(unsafe, safe)

    # Then, format it as a string
    return "%s\n" % " ".join([
        "%s:\"%s\"" % (k, v)
        for k, v in sorted(task.items(), key=itemgetter(0))
    ])


def encode_task(task):
    """ Convert a dict-like task to its string representation """
    # First, clean the task:
    task = task.copy()
    if 'tags' in task:
        task['tags'] = ','.join(task['tags'])
    for k in task:
        for unsafe, safe in six.iteritems(encode_replacements):
            if isinstance(task[k], six.string_types):
                task[k] = task[k].replace(unsafe, safe)

        if isinstance(task[k], datetime.datetime):
            task[k] = task[k].strftime("%Y%m%dT%M%H%SZ")

    # Then, format it as a string
    return "[%s]\n" % " ".join([
        "%s:\"%s\"" % (k, v)
        for k, v in sorted(task.items(), key=itemgetter(0))
    ])


def decode_task(line):
    """ Parse a single record (task) from a task database file.

    I don't understand why they don't just use JSON or YAML.  But
    that's okay.

    >>> decode_task('[description:"Make a python API for taskwarrior"]')
    {'description': 'Make a python API for taskwarrior'}

    """

    task = {}
    for key, value in re.findall(r'(\w+):"(.*?)(?<!\\)"', line):
        value = value.replace('\\"', '"')  # unescape quotes
        task[key] = value
        for unsafe, safe in six.iteritems(decode_replacements):
            task[key] = task[key].replace(unsafe, safe)
    if 'tags' in task:
        task['tags'] = task['tags'].split(',')
    return task<|MERGE_RESOLUTION|>--- conflicted
+++ resolved
@@ -54,13 +54,10 @@
     if 'tags' in task:
         task['tags'] = ','.join(task['tags'])
     for k in task:
-<<<<<<< HEAD
-=======
         for unsafe, safe in six.iteritems(encode_replacements_experimental):
             if isinstance(task[k], six.string_types):
                 task[k] = task[k].replace(unsafe, safe)
 
->>>>>>> 790b7b04
         if isinstance(task[k], datetime.datetime):
             if not task[k].tzinfo:
                 #  Dates not having timezone information should be
